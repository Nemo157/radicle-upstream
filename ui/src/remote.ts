--- conflicted
+++ resolved
@@ -15,16 +15,14 @@
   | { status: Status.Success; data: T }
   | { status: Status.Error; error: Error };
 
-<<<<<<< HEAD
 // Shorthand for casting these states
 export type ErrorState = { status: Status.Error; error: Error };
 // eslint-disable-next-line @typescript-eslint/no-explicit-any
 export type SuccessState = { status: Status.Success; data: any };
-=======
+
 export const is = <T>(data: Data<T>, status: Status): boolean => {
   return data.status === status;
 };
->>>>>>> 892233df
 
 // A Store is a typesafe svelte readable store that exposes `updateStatus`
 // and `update`. It's like a Writable but it can't be externally `set`, and
