--- conflicted
+++ resolved
@@ -9,14 +9,9 @@
 export const profile = (): string => "/profile";
 export const profileOnboard = (): string => "/profile/onboard";
 export const profileProjects = (): string => "/profile/projects";
-<<<<<<< HEAD
-export const profileTracking = (): string => "/profile/tracking";
+export const profileFollowing = (): string => "/profile/following";
 export const profileFunding = (): string => "/profile/funding";
-export const registerUser = (): string => "/user-registration";
-=======
-export const profileFollowing = (): string => "/profile/following";
-export const profileWallet = (): string => "/profile/wallet";
->>>>>>> 14904331
+
 export const onboarding = (): string => "/onboarding";
 
 export const userProfile = (urn: string): string => `/user/${urn}`;
