import { Readable, writable } from "svelte/store";

import * as api from "./api";
import { DEFAULT_BRANCH_FOR_NEW_PROJECTS } from "./config";
import * as event from "./event";
import * as identity from "./identity";
import * as remote from "./remote";

// TYPES
interface Person {
  avatar: string;
  email: string;
  name: string;
}

interface Commit {
  sha1: string;
  branch: string;
  author: Person;
  committer: Person;
  committerTime: number;
  description: string;
  summary: string;
  changeset: Record<string, unknown>;
}

interface Stats {
  branches: number;
  commits: number;
  contributors: number;
}

interface Commits {
  headers: CommitSummary[];
  stats: Stats;
}

export interface CommitsStore {
  history: CommitHistory;
  stats: Stats;
}

interface CommitSummary {
  sha1: string;
  author: Person;
  committer: Person;
  committerTime: number;
  summary: string;
  description: string;
}

interface CommitGroup {
  time: number;
  commits: CommitSummary[];
}

type CommitHistory = CommitGroup[];

export enum ObjectType {
  Blob = "BLOB",
  Tree = "TREE",
}

interface Info {
  name: string;
  objectType: ObjectType;
  lastCommit: {
    author: Person;
    summary: string;
    sha1: string;
    committerTime: number;
  };
}

export interface LocalState {
  branches: string[];
  managed: boolean;
}

interface SourceObject {
  path: string;
  info: Info;
}

interface Blob extends SourceObject {
  binary?: boolean;
  html?: boolean;
  content: string;
}

interface Tree extends SourceObject {
  entries: SourceObject[];
  info: Info;
  path: string;
}

// All revisions of project from a particular peer
export interface PeerRevisions {
  // The identity of the peer
  identity: identity.Identity;
  // All known branches
  branches: Branch[];
  // All known tags
  tags: Tag[];
  // Default branch, if we have it
  defaultBranch?: string;
}

interface Readme {
  content: string;
  path?: string;
}

export enum RevisionType {
  Branch = "branch",
  Tag = "tag",
  Sha = "sha",
}

// Client representation of a git branch
export interface Branch {
  type: RevisionType.Branch;
  name: string;
  // The id of the project this branch belongs to
  projectId: string;
  // The id of the peer this branch belongs to
  peerId: string;
}

// Client representation of a git tag
export interface Tag {
  type: RevisionType.Tag;
  name: string;
  // The id of the project this tag belongs to
  peerId: string;
  // The id of the project this tag belongs to
  projectId: string;
}

export interface Sha {
  type: RevisionType.Sha;
  sha: string;
}

// Currently supported revision types in UI:
export type SupportedRevision = Branch | Tag;

export type RevisionQuery = Branch | Tag | Sha;

// Proxy representation of all known revisions of a project from a particular peer
type PeerRevisionsResponse = {
  // The identity of the peer who owns these revisions
  identity: identity.Identity;
  // Names of associated branches and tags
  branches: string[];
  tags: string[];
}[];

// Remote stores
const commitStore = remote.createStore<Commit>();
export const commit = commitStore.readable;

const commitsStore = remote.createStore<CommitsStore>();
export const commits = commitsStore.readable;

const objectStore = remote.createStore<SourceObject>();
export const object = objectStore.readable;

// Updated when the project store changes (i.e. when the user navigates to a new project)
const revisionsStore = remote.createStore<PeerRevisions[]>();
export const revisions = revisionsStore.readable;
revisions.subscribe(store => {
  if (store.status === remote.Status.Success) {
    // The first `PeerRevisions` in the response belongs to the default peer.
    const defaultRevisions = store.data[0];

    const peerId = defaultRevisions.identity.peerId;
    updateCurrentPeerId({ peerId });

    // Now that we have a peer, set the current revision to the default branch.
    // If not found, use the first branch returned from proxy.
    const defaultRevision =
      defaultRevisions.branches.find(
        branch => branch.name === defaultRevisions.defaultBranch
      ) || defaultRevisions.branches[0];
    updateCurrentRevision({ revision: defaultRevision });
  }
});

// Local stores
export const objectType = writable(ObjectType.Tree);
export const resetObjectType = (): void => objectType.set(ObjectType.Tree);
export const objectPath = writable(null);
<<<<<<< HEAD
export const resetObjectPath = () => objectPath.set(null);

export const currentRevision = writable<Branch | Tag | undefined>(undefined);
currentRevision.subscribe(revision => {
  if (revision) {
    // Fetch commits when the current revision is changed
    fetchCommits({ projectId: revision.projectId, revision });
  }
});

export const resetCurrentRevision = () => currentRevision.set(undefined);

export const currentPeerId = writable<string | undefined>(undefined);
export const resetCurrentPeerId = () =>
  updateCurrentPeerId({ peerId: undefined });
=======
export const resetObjectPath = (): void => objectPath.set(null);
export const currentRevision = writable(null);
export const resetCurrentRevision = (): void => currentRevision.set(null);
export const currentPeerId = writable(null);
export const resetCurrentPeerId = (): void => currentPeerId.set(null);
>>>>>>> 85dd2ef4

// EVENTS
enum Kind {
  FetchCommit = "FETCH_COMMIT",
  FetchCommits = "FETCH_COMMITS",
  FetchRevisions = "FETCH_REVISIONS",
  FetchObject = "FETCH_OBJECT",

  UpdateCurrentPeerId = "UPDATE_CURRENT_PEER_ID",
  UpdateCurrentRevision = "UPDATE_CURRENT_REVISION",
}

interface FetchCommit extends event.Event<Kind> {
  kind: Kind.FetchCommit;
  projectId: string;
  peerId: string;
  sha1: string;
}

interface FetchCommits extends event.Event<Kind> {
  kind: Kind.FetchCommits;
  projectId: string;
  revision: Branch | Tag;
}

interface FetchRevisions extends event.Event<Kind> {
  kind: Kind.FetchRevisions;
  projectId: string;
  defaultBranch?: string;
}

interface FetchObject extends event.Event<Kind> {
  kind: Kind.FetchObject;
  path: string;
  peerId: string;
  projectId: string;
  revision: RevisionQuery;
  type: ObjectType;
}

interface UpdateCurrentPeerId extends event.Event<Kind> {
  kind: Kind.UpdateCurrentPeerId;
  peerId: string;
}

interface UpdateCurrentRevision extends event.Event<Kind> {
  kind: Kind.UpdateCurrentRevision;
  revision: Branch | Tag;
}

const groupCommits = (history: CommitSummary[]): CommitHistory => {
  const days: CommitHistory = [];
  let groupDate: Date | undefined = undefined;

  for (const commit of history) {
    const time = commit.committerTime;
    const date = new Date(time * 1000);
    const isNewDay =
      !days.length ||
      !groupDate ||
      date.getDate() < groupDate.getDate() ||
      date.getMonth() < groupDate.getMonth() ||
      date.getFullYear() < groupDate.getFullYear();

    if (isNewDay) {
      days.push({
        time: time,
        commits: [],
      });
      groupDate = date;
    }
    days[days.length - 1].commits.push(commit);
  }
  return days;
};

type Msg =
  | FetchCommit
  | FetchCommits
  | FetchRevisions
  | FetchObject
  | UpdateCurrentPeerId
  | UpdateCurrentRevision;

const update = (msg: Msg): void => {
  switch (msg.kind) {
    case Kind.FetchCommit:
      commitStore.loading();

      api
        .get<Commit>(`source/commit/${msg.projectId}/${msg.sha1}`)
        .then(commitStore.success)
        .catch(commitStore.error);
      break;

    case Kind.FetchCommits:
      commitsStore.loading();

      api
        .get<Commits>(`source/commits/${msg.projectId}/`, {
          query: {
            peerId: msg.revision.peerId,
            branch: msg.revision.name,
          },
        })
        .then(response => {
          commitsStore.success({
            stats: response.stats,
            history: groupCommits(response.headers),
          });
        })
        .catch(commitsStore.error);
      break;

    case Kind.FetchRevisions:
      api
        .get<PeerRevisionsResponse>(`source/revisions/${msg.projectId}`)
        .then(response => {
          const revisions: PeerRevisions[] = response.map(rev => ({
            identity: rev.identity,
            branches: rev.branches.map(name => ({
              name,
              type: RevisionType.Branch,
              projectId: msg.projectId,
              peerId: rev.identity.peerId,
            })),
            tags: rev.tags.map(name => ({
              name,
              type: RevisionType.Tag,
              projectId: msg.projectId,
              peerId: rev.identity.peerId,
            })),
            defaultBranch: msg.defaultBranch || DEFAULT_BRANCH_FOR_NEW_PROJECTS,
          }));
          revisionsStore.success(revisions);
        })
        .catch(revisionsStore.error);
      break;

    case Kind.FetchObject:
      objectStore.loading();

      switch (msg.type) {
        case ObjectType.Blob:
          api
            .get<SourceObject>(`source/blob/${msg.projectId}`, {
              query: {
                peerId: msg.peerId,
                revision: msg.revision,
                path: msg.path,
                highlight: !isMarkdown(msg.path),
              },
            })
            .then(objectStore.success)
            .catch(objectStore.error);
          break;

        case ObjectType.Tree:
          api
            .get<SourceObject>(`source/tree/${msg.projectId}`, {
              query: {
                peerId: msg.peerId,
                revision: msg.revision,
                prefix: msg.path,
              },
            })
            .then(objectStore.success)
            .catch(objectStore.error);
          break;
      }
      break;

    case Kind.UpdateCurrentPeerId:
      currentPeerId.set(msg.peerId);
      break;

    case Kind.UpdateCurrentRevision:
      currentRevision.set(msg.revision);
  }
};

export const fetchCommit = event.create<Kind, Msg>(Kind.FetchCommit, update);
export const fetchCommits = event.create<Kind, Msg>(Kind.FetchCommits, update);
export const fetchRevisions = event.create<Kind, Msg>(
  Kind.FetchRevisions,
  update
);
export const fetchObject = event.create<Kind, Msg>(Kind.FetchObject, update);
export const updateCurrentPeerId = event.create<Kind, Msg>(
  Kind.UpdateCurrentPeerId,
  update
);
export const updateCurrentRevision = event.create<Kind, Msg>(
  Kind.UpdateCurrentRevision,
  update
);

export const getLocalState = (path: string): Promise<LocalState> => {
  return api.get<LocalState>(`source/local-state/${path}`);
};

export const tree = (
  projectId: string,
  peerId: string,
  revision: RevisionQuery,
  prefix: string
): Readable<remote.Data<Tree>> => {
  const treeStore = remote.createStore<Tree>();

  api
    .get<Tree>(`source/tree/${projectId}`, {
      query: { peerId: peerId, revision, prefix },
    })
    .then(treeStore.success)
    .catch(treeStore.error);

  return treeStore.readable;
};

const blob = (
  projectId: string,
  peerId: string,
  revision: RevisionQuery,
  path: string,
  highlight: boolean
): Promise<Blob> =>
  api.get<Blob>(`source/blob/${projectId}`, {
    query: { revision, peerId, path, highlight },
  });

const findReadme = (tree: Tree): string | null => {
  for (const entry of tree.entries) {
    if (entry.info.objectType != ObjectType.Blob) {
      continue;
    }
    if (/^readme\b/i.test(entry.path)) {
      return entry.path;
    }
  }
  return null;
};

export const isMarkdown = (path: string): boolean => {
  return /\.(md|mkd|markdown)$/i.test(path);
};

export const formatTime = (t: number): string => {
  return new Date(t).toLocaleDateString("en-US", {
    month: "long",
    weekday: "long",
    day: "numeric",
    year: "numeric",
  });
};

export const revisionQueryEq = (
  query1: RevisionQuery,
  query2: RevisionQuery
): boolean => {
  if (
    query1.type === RevisionType.Branch &&
    query2.type === RevisionType.Branch
  ) {
    return query1.name === query2.name && query1.peerId === query2.peerId;
  } else if (
    query1.type === RevisionType.Tag &&
    query2.type === RevisionType.Tag
  ) {
    return query1.name === query2.name;
  } else if (
    query1.type === RevisionType.Sha &&
    query2.type === RevisionType.Sha
  ) {
    return query1.sha === query2.sha;
  } else {
    return false;
  }
};

export const readme = (
  projectId: string,
  peerId: string,
  revision: RevisionQuery
): Readable<remote.Data<Readme | null>> => {
  const readme = remote.createStore<Readme | null>();

  remote
    .chain(objectStore.readable, readme)
    .then((object: SourceObject) => {
      if (object.info.objectType === ObjectType.Tree) {
        const path = findReadme(object as Tree);

        if (path) {
          return blob(projectId, peerId, revision, path, false);
        }
      }

      return null;
    })
    .then(blob => (blob && !blob.binary ? blob : null))
    .then(readme.success)
    .catch(readme.error);

  return readme.readable;
};<|MERGE_RESOLUTION|>--- conflicted
+++ resolved
@@ -191,7 +191,6 @@
 export const objectType = writable(ObjectType.Tree);
 export const resetObjectType = (): void => objectType.set(ObjectType.Tree);
 export const objectPath = writable(null);
-<<<<<<< HEAD
 export const resetObjectPath = () => objectPath.set(null);
 
 export const currentRevision = writable<Branch | Tag | undefined>(undefined);
@@ -207,13 +206,6 @@
 export const currentPeerId = writable<string | undefined>(undefined);
 export const resetCurrentPeerId = () =>
   updateCurrentPeerId({ peerId: undefined });
-=======
-export const resetObjectPath = (): void => objectPath.set(null);
-export const currentRevision = writable(null);
-export const resetCurrentRevision = (): void => currentRevision.set(null);
-export const currentPeerId = writable(null);
-export const resetCurrentPeerId = (): void => currentPeerId.set(null);
->>>>>>> 85dd2ef4
 
 // EVENTS
 enum Kind {
