--- conflicted
+++ resolved
@@ -25,13 +25,8 @@
 import CrossCircle from "./CrossCircle.svelte";
 import Cross from "./Cross.svelte";
 import CrossSmall from "./CrossSmall.svelte";
+import CurrencyDAI from "./CurrencyDAI.svelte";
 import CurrencyUSD from "./CurrencyUSD.svelte";
-<<<<<<< HEAD
-import CurrencyEUR from "./CurrencyEUR.svelte";
-import CurrencyDAI from "./CurrencyDAI.svelte";
-import CurrencyRADSmall from "./CurrencyRADSmall.svelte";
-=======
->>>>>>> 6680689f
 import Ellipsis from "./Ellipsis.svelte";
 import EllipsisSmall from "./EllipsisSmall.svelte";
 import Envelope from "./Envelope.svelte";
@@ -98,13 +93,8 @@
   CrossCircle,
   Cross,
   CrossSmall,
+  CurrencyDAI,
   CurrencyUSD,
-<<<<<<< HEAD
-  CurrencyEUR,
-  CurrencyDAI,
-  CurrencyRADSmall,
-=======
->>>>>>> 6680689f
   Ellipsis,
   EllipsisSmall,
   Envelope,
