--- conflicted
+++ resolved
@@ -145,18 +145,6 @@
     "reset:state": "scripts/reset-state.sh"
   },
   "dependencies": {
-<<<<<<< HEAD
-    "@babel/runtime": "^7.10.5",
-    "@ethersproject/cli": "^5.0.5",
-    "@walletconnect/client": "^1.2.2",
-    "@walletconnect/qrcode-modal": "^1.2.2",
-    "babel-register": "^6.26.0",
-    "browserify": "^16.5.2",
-    "buffer": "^5.6.0",
-    "ethers": "^5.0.12",
-    "@types/jest": "^26.0.15",
-=======
->>>>>>> 892233df
     "@types/qs": "^6.9.5",
     "marked": "^1.2.3",
     "pure-svg-code": "^1.0.6",
